use std::borrow::Cow;
use std::collections::BTreeMap;
use std::ffi::{OsStr, OsString};
use std::fs;
use std::mem;
use std::path::{Path, PathBuf};
use std::rc::Rc;
use std::sync::atomic::Ordering;
use std::time::SystemTime;

<<<<<<< HEAD
use gelatin::{
	glium::{
		self,
		texture::{MipmapsOption, RawImage2d},
		CapabilitiesSource,
	},
	image,
};
=======
use log::trace;

use gelatin::glium;
>>>>>>> 8ec174c4

use glium::texture::SrgbTexture2d;

pub mod image_loader;
use self::{directory::DirItem, image_loader::*};

mod pending_requests;
use pending_requests::PendingRequests;

mod directory;
use directory::Directory;

pub mod errors {
	use crate::image_cache::image_loader;
	use gelatin::glium::texture;
	use gelatin::image;
	use std::io;

	error_chain! {
		foreign_links {
			Io(io::Error) #[doc = "Error during IO"];
			TextureCreationError(texture::TextureCreationError);
			ImageRsError(image::ImageError);
			TextureLoaderError(image_loader::errors::Error);
			DirError(super::directory::Error);
		}
		errors {
			WaitingOnLoader {
				description("ImageCache is waiting for loader to send result")
				display("ImageCache is waiting for loader to send result")
			}
			WaitingOnDirFilter {
				display("ImageCache is waiting for the directory items to be filtered for image files")
			}
			FailedToLoadImage(req_id: u32) {
				display("Failed to load #{}", req_id)
			}
		}
	}
}

pub use self::errors::Result;
use self::errors::*;

pub fn get_image_size_estimate(width: u32, height: u32) -> isize {
	// In an RGBA image, each pixel is 4 bytes.
	// counting all the mipmaps would add an additionnal multiplier of around ~1.6
	// but only the gpu textures have mip maps so just multiply by 1.5
	// 4 x 1.5 gives the factor 6.
	(width * height * 6) as isize
}

pub fn get_anim_size_estimate(frames: &[AnimationFrameTexture]) -> isize {
	frames.iter().map(|frame| get_image_size_estimate(frame.w, frame.h)).sum()
}

/// The request sender function must process all prefetched requests to avoid
/// hitting the pending request limit (MAX_PENDING_REQUESTS). The display is needed
/// for this processing but it would be incorrect to require the dispaly for prefetch
/// requests
enum RequestKind<'a> {
	NonPriority,
	Priority { display: &'a glium::Display },
}

impl<'a> RequestKind<'a> {
	pub fn priority(self) -> bool {
		match self {
			RequestKind::Priority { .. } => true,
			RequestKind::NonPriority => false,
		}
	}
}

pub struct TextureGridItem {
	pub tex: SrgbTexture2d,
	pub col: u32,
	pub row: u32,
}

#[derive(Clone)]
pub struct AnimationFrameTexture {
	/// The maximum texture size supported by GPUs is limited. However it may be
	/// the I want to view a 16k*16k image while my GPU only supports 4k*4k
	/// textures. To work around this, we split up large images into a grid of
	/// smaller ones, which are displayed to appear as one continous surface.
	pub tex_grid: Rc<Vec<TextureGridItem>>,
	/// Number of physical pixels between two adjacent cells in one dimension.
	/// For example the pixel offset from the corner of the image to the corner
	/// of the cell at the 3rd column and 2nd row is
	/// (3*cell_step_size, 2*cell_step_size)
	pub cell_step_size: u32,
	pub grid_rows: u32,
	pub grid_cols: u32,

	pub delay_nano: u64,
	pub orientation: Orientation,

	/// The total width of the image. This equals to the sum of the widths of the
	/// textures from a single row of the grid
	pub w: u32,
	/// The total height of the image. This equals to the sum of the heights of the
	/// textures from a single column of the grid
	pub h: u32,
}
impl AnimationFrameTexture {
	pub fn from_image(
		display: &glium::Display,
		image: image::RgbaImage,
		delay_nano: u64,
		orientation: Orientation,
	) -> Result<Self> {
		let (w, h) = image.dimensions();
		let img_bytes = image.into_raw();
		let mut tex_grid = Vec::new();

		// The reasoning behind dividing by 2 and taking the min with 4*1024, is
		// that if the textures are going to be swaped out from GPU memory it
		// might be easier to shuffle smaller chunks of memory around. (Because
		// I believe that if the memory is fragmented, it is easier to find
		// space for a smaller texture)
		let max_size = (display.get_capabilities().max_texture_size as u32 / 2).min(4*1024);

		// DEBUG
		// let max_size = 1024;

		let grid_cols = ((w - 1) / max_size) + 1;
		let grid_rows = ((h - 1) / max_size) + 1;

		for row in 0..grid_rows {
			for col in 0..grid_cols {
				let offset_x = col * max_size;
				let offset_y = row * max_size;
				let cell_w = (w - offset_x).min(max_size);
				let cell_h = (h - offset_y).min(max_size);
				let tex = texture_from_img_rect(
					display, w, h, &img_bytes, offset_x, offset_y, cell_w, cell_h,
				)?;
				let item = TextureGridItem { tex, col, row };
				tex_grid.push(item);
			}
		}

		Ok(AnimationFrameTexture {
			tex_grid: Rc::new(tex_grid),
			delay_nano,
			orientation,
			w,
			h,
			cell_step_size: max_size,
			grid_rows,
			grid_cols,
		})
	}

	pub fn oriented_dimensions(&self) -> (u32, u32) {
		use Orientation::*;
		match self.orientation {
			Deg0 | Deg0HorFlip | Deg180 | Deg180HorFlip => (self.w, self.h),
			Deg90 | Deg90VerFlip | Deg270 | Deg270VerFlip => (self.h, self.w),
		}
	}
}

/// img_bytes has to be an rgba8 buffer.
fn texture_from_img_rect(
	display: &glium::Display,
	img_w: u32,
	img_h: u32,
	img_bytes: &[u8],
	offset_x: u32,
	offset_y: u32,
	cell_w: u32,
	cell_h: u32,
) -> Result<SrgbTexture2d> {
	let raw_image;
	if img_w == cell_w {
		assert!(offset_x == 0);
		let start = (offset_y as usize * img_w as usize) * 4;
		let end = start + (cell_h as usize * cell_w as usize * 4);
		raw_image = RawImage2d {
			data: Cow::Borrowed(&img_bytes[start..end]),
			format: glium::texture::ClientFormat::U8U8U8U8,
			width: cell_w,
			height: cell_h,
		};
	} else {
		let cell_size = cell_w as usize * cell_h as usize * 4;
		let mut cell_pixels = Vec::with_capacity(cell_size);
		for y in offset_y..(offset_y + cell_h) {
			// We multiply by four becase we need to convert from a pixel offset to
			// a byte offset and each pixel is 4 bytes wide.
			let start = (y as usize * img_w as usize + offset_x as usize) * 4;
			let end = start + (cell_w as usize * 4);
			cell_pixels.extend_from_slice(&img_bytes[start..end]);
		}
		raw_image = RawImage2d::from_raw_rgba(cell_pixels, (cell_w, cell_h));
	}

	let x_pow = 31 - img_w.leading_zeros();
	let y_pow = 31 - img_h.leading_zeros();

	let max_mipmap_levels = x_pow.min(y_pow).min(4);

	let mipmaps = if max_mipmap_levels == 1 {
		MipmapsOption::NoMipmap
	} else {
		MipmapsOption::AutoGeneratedMipmapsMax(max_mipmap_levels)
		//MipmapsOption::AutoGeneratedMipmaps
	};
	Ok(SrgbTexture2d::with_mipmaps(display, raw_image, mipmaps)?)
}

struct CachedTexture {
	/// Contains the load request id
	_req_id: u32,
	needs_update: bool,
	mod_time: Option<SystemTime>,

	/// This is false if there are frames from the animation that haven't been added.
	/// This is used when requesting a frame that's outside of `frames`.
	/// In such a case the value of `fully_loaded` is inspected and if the image
	/// is loaded the frame number is wrapped around so that it falls onto the range.
	/// If it's not fully loaded yet a `WaitingOnLoader` error is returned.
	fully_loaded: bool,

	/// - `false` if loading is still in progress or if succeeded.
	/// - `true` if this failed to load,
	failed: bool,

	/// If the target file is an image this vector will have a single texture once the
	/// image uploaded to the GPU. If the target file is an animated image like a gif,
	/// these the frames
	frames: Vec<AnimationFrameTexture>,
}

/// The process of loading an image (or animation frame) consists of the following steps.
/// Note that even still images are handled as 1 frame long animations as there is
/// semantically no difference between those and this keeps the code relatively simple.
///
/// - ImageCache - Load request sent
///     - An entry representing the request is created in `ImageCache::ongoing_requests`
/// - Worker thread - Decodes an image from the byte stream into a CPU-side buffer. Send this back on a channel
///     - Decoded pixel data on channel (CPU)
/// - ImageCache - Prefetched image received from worker thread
///     - Decoded pixel data in `ImageCache::prefetched`
/// - ImageCache - Prefetched image is uploaded to a GPU texture from the CPU
///     - Pixel data is on the gpu referred to by `ImageCache::texture_cache`
///
pub struct ImageCache {
	dir: Directory,

	//current_name: OsString,
	//current_file_idx: usize,
	current_frame_idx: usize,

	remaining_capacity: isize,
	total_capacity: isize,
	curr_est_size: isize,

	pending_requests: PendingRequests,
	texture_cache: BTreeMap<u32, CachedTexture>,
	loader: ImageLoader,
}

/// This is a store for the supported images loaded from a folder
///
/// The basic idea is to have a few images already in the memory while an image is shown on the screen
impl ImageCache {
	const MAX_PENDING_REQUESTS: usize = 5;

	/// # Arguments
	/// * `capacity` - Number of bytes. The last image loaded will be the one at which the allocated memory reaches or exceeds capacity
	pub fn new(capacity: isize, threads: u32) -> ImageCache {
		ImageCache {
			dir: Directory::new(),
			//current_file_idx: 0,
			current_frame_idx: 0,

			remaining_capacity: capacity,
			total_capacity: capacity,
			curr_est_size: 1000, // 1 kb, an optimistic estimate for the image size before anything is loaded

			pending_requests: PendingRequests::new(),
			texture_cache: BTreeMap::new(),
			loader: ImageLoader::new(threads),
		}
	}

	pub fn current_filename(&self) -> Option<OsString> {
		self.dir.curr_filename()
	}

	pub fn current_file_path(&self) -> Option<PathBuf> {
		if let Some(filename) = self.current_filename() {
			Some(self.dir.path().join(filename))
		} else {
			None
		}
	}

	/// Returns `None` when the directory hasn't finished filtering image files.
	pub fn current_file_index(&mut self) -> Option<usize> {
		self.dir.curr_img_index()
	}

	/// Returns `None` when the directory hasn't finished filtering image files.
	pub fn current_dir_len(&mut self) -> Option<usize> {
		self.dir.image_count()
	}

	fn curr_dir_item(&self) -> Result<DirItem> {
		if let Some(desc) = self.dir.curr_descriptor() {
			Ok(desc.clone())
		} else {
			bail!("Could not get the current file descriptor");
		}
	}

	/// Returns tru if and only if the current image has been fully loaded and it has a single frame.
	pub fn loaded_still_image(&self) -> bool {
		if let Some(desc) = self.dir.curr_descriptor() {
			if let Some(img) = self.texture_cache.get(&desc.request_id) {
				if img.fully_loaded && img.frames.len() == 1 {
					return true;
				}
			}
		}
		false
	}

	/// Fetches the contents of the folder and stores the list of image filenames to know which
	/// files will be the next and previous.
	///
	/// Tries to locate the image that was the current image before calling the function and
	/// keeping it current. If that filename is not found, than it tries to preserve the previous
	/// file index instead of the filename. If there is no such an index in the folder, it resets
	/// the index to 0 making the current file the first one in the folder.
	///
	/// Returns the error that might occure while fetching the files from the directory. Otherwise
	/// returns `Ok(())`
	pub fn update_directory(&mut self) -> Result<()> {
		self.dir.update_directory()?;

		// indicate that the an update directory
		// call was made since those were created and they should all be
		// checked against the modification time of the file system file.
		for texture in self.texture_cache.values_mut() {
			texture.needs_update = true;
		}

		Ok(())
	}

	pub fn load_at_index(
		&mut self,
		display: &glium::Display,
		index: usize,
		frame_id: Option<isize>,
	) -> Result<(AnimationFrameTexture, PathBuf)> {
		let path = self
			.dir
			.image_by_index(index)
			.ok_or_else(|| Error::from_kind(ErrorKind::WaitingOnDirFilter))?
			.path
			.clone();

		let result = self.load_specific(display, &path, frame_id)?;
		Ok((result, path))
	}

	/// Returns `Err(errors::Error::from_kind(errors::ErrorKind::WaitingOnLoader))`
	/// when the image
	pub fn load_specific(
		&mut self,
		display: &glium::Display,
		path: &Path,
		frame_id: Option<isize>,
	) -> Result<AnimationFrameTexture> {
		trace!("Begin `load_specific`");
		self.receive_prefetched();
		trace!("Receive prefetched done");
		let target_file_name;
		let parent;
		if path.is_dir() {
			parent = path.to_owned();
			target_file_name = None;
		} else {
			let filename_and_parent = get_file_name_and_parent(path)?;
			target_file_name = Some(filename_and_parent.0);
			parent = filename_and_parent.1;
		}

		let prev_img_index = self.dir.curr_img_index();
		if let Some(target_file_name) = target_file_name {
			self.change_directory_with_filename(&parent, &target_file_name)?;
		} else {
			self.change_directory(&parent)?;
			self.current_frame_idx = 0;
		}
		if self.dir.path() != parent {
			let DirItem { path, request_id } = self.curr_dir_item()?;
			self.send_request_for_file(path, request_id, RequestKind::Priority { display });
			return Err(errors::Error::from_kind(errors::ErrorKind::WaitingOnLoader));
		}
		if let Some(img_index) = self.dir.curr_img_index() {
			self.dir.set_curr_img_index(img_index)?;
		}
		let requested_frame_id = match frame_id {
			Some(frame_id) => frame_id,
			None => {
				let mut retval = 0;
				if let Some(prev_img_index) = prev_img_index {
					if let Some(curr_img_index) = self.dir.curr_img_index() {
						if curr_img_index == prev_img_index {
							retval = self.current_frame_idx as isize;
						}
					}
				}
				retval
			}
		};
		self.refresh_cache();
		self.try_getting_requested_image(display, requested_frame_id)
	}

	fn refresh_cache(&mut self) {
		trace!("Begin `refresh_cache`");
		if let Some(curr_index) = self.dir.curr_img_index() {
			let cache = mem::take(&mut self.texture_cache);

			// Delete all entries that are outside the range of files around the current file
			// allowed by the capacity.
			// Walk through our list of directory entries sorted by their distance from the current
			// file and in each step remove an entry from the cache until we reach the desired cache
			// size
			let mut sorted_files: Vec<_> = cache.into_iter().enumerate().collect();
			sorted_files
				.sort_unstable_by_key(|&(index, _)| (index as isize - curr_index as isize).abs());
			self.remaining_capacity = self.total_capacity;
			sorted_files.retain(|(_, (_, texture))| {
				// TODO consider retaining individual frames.
				let all_frames_size = get_anim_size_estimate(&texture.frames);

				if self.remaining_capacity > (all_frames_size + self.curr_est_size) {
					self.remaining_capacity -= all_frames_size;
					true
				} else {
					false
				}
			});

			self.texture_cache = sorted_files.into_iter().map(|(_, entry)| entry).collect();
		}
	}

	pub fn load_next(
		&mut self,
		display: &glium::Display,
	) -> Result<(AnimationFrameTexture, PathBuf)> {
		self.load_jump(display, 1, 0)
	}
	pub fn load_prev(
		&mut self,
		display: &glium::Display,
	) -> Result<(AnimationFrameTexture, PathBuf)> {
		self.load_jump(display, -1, 0)
	}

	pub fn load_jump(
		&mut self,
		display: &glium::Display,
		file_jump_count: i32,
		frame_jump_count: isize,
	) -> Result<(AnimationFrameTexture, PathBuf)> {
		if file_jump_count == 0 {
			// Here, it is possible that the current image was already
			// requested but not yet loaded.
			let target_frame = self.current_frame_idx as isize + frame_jump_count;
			let requested = self.try_getting_requested_image(display, target_frame);
			if let Some(path) = self.current_file_path() {
				return requested.map(|t| (t, path));
			} else {
				bail!("No file is open");
			}
		} else {
			self.current_frame_idx = 0;
		}

		let target_path;
		if file_jump_count.abs() == 1 {
			if file_jump_count > 0 {
				self.dir.jump_to_next();
			} else {
				self.dir.jump_to_prev();
			}
			target_path = self.dir.curr_descriptor().unwrap().path.clone();
		} else if let (Some(curr_index), Some(img_count)) =
			(self.dir.curr_img_index(), self.dir.image_count())
		{
			// rem_euclid calculates the least nonnegative remainder
			let target_index = (curr_index as isize + file_jump_count as isize)
				.rem_euclid(img_count as isize) as usize;

			target_path = self.dir.image_by_index(target_index).unwrap().path.clone();
		} else {
			bail!("Folder is empty, no folder was open, or folder hasn't finished filtering when trying to jump to an image by index.");
		}
		let result = self.load_specific(display, &target_path, None)?;
		Ok((result, target_path))
	}

	fn receive_prefetched(&mut self) {
		use std::sync::mpsc::TryRecvError;
		loop {
			match self.loader.try_recv_prefetched() {
				Ok(load_result) => {
					self.pending_requests.add_load_result(load_result);
				}
				Err(TryRecvError::Disconnected) => panic!("Channel disconnected unexpectidly."),
				Err(TryRecvError::Empty) => break,
			}
		}
	}

	pub fn process_prefetched(&mut self, display: &glium::Display) -> Result<()> {
		self.receive_prefetched();
		let mut uploaded_one = false;
		let req_ids = self.pending_requests.get_all_ids();
		let mut retval = Ok(());
		for id in req_ids {
			if let Some(results) = self.pending_requests.take_results(id) {
				for result in results {
					match self.upload_to_texture(display, result) {
						Ok(_) => uploaded_one = true,
						// it's okay to ignore if the image falied to load here, this is just pre-fetch.
						Err(Error(ErrorKind::FailedToLoadImage(..), ..)) => {}
						Err(e) => {
							retval = Err(e);
							break;
						}
					}
				}
			}

			if retval.is_err() {
				return retval;
			}
			if uploaded_one {
				break;
			}
		}
		Ok(())
	}

	/// This funciton will check if the image which we are at, is already avaialbe.
	///
	///
	///
	/// Negative frame numbers are allowed. So are larger-than-total-frame-count frame numbers.
	///
	/// This is because this function call will often happen when the animation is not fully loaded yet.
	/// So in order to minimize complexity of the functions calling this one, frame ids that are out of
	/// bounds are allowed and will be wraped around if needed within this function.
	fn try_getting_requested_image(
		&mut self,
		display: &glium::Display,
		frame_id: isize,
	) -> Result<AnimationFrameTexture> {
		trace!("Begin `try_getting_requested_image` in `image_cache`");
		let DirItem { path, request_id: req_id } = self.curr_dir_item()?;

		// Check if it's among the prefetched, and upload it, if it is
		if let Some(results) = self.pending_requests.take_results(req_id) {
			for load_result in results {
				self.upload_to_texture(display, load_result)?;
			}
			// And just let the next blok deal with locating the appropriate frame.
		}

		// Check if it is inside the texture cache first
		if let Some(tex) = self.texture_cache.get(&req_id) {
			if tex.failed {
				return Err(Error::from_kind(ErrorKind::FailedToLoadImage(req_id)));
			}
			let modified = fs::metadata(&path).ok().and_then(|m| m.modified().ok());
			let mut get_from_cache = false;
			if let Some(curr_mod_time) = modified {
				if let Some(mod_time) = tex.mod_time {
					if mod_time == curr_mod_time {
						get_from_cache = true;
					}
				}
			} else {
				get_from_cache = true;
			}
			if get_from_cache {
				let count = tex.frames.len() as isize;
				if tex.fully_loaded || (frame_id >= 0 && frame_id < count) {
					let wrapped_id;
					if frame_id < 0 {
						wrapped_id = count + (frame_id % count);
					} else {
						wrapped_id = frame_id % count;
					}
					if let Some(frame) = tex.frames.get(wrapped_id as usize) {
						self.current_frame_idx = wrapped_id as usize;
						return Ok(frame.clone());
					}
				}
			}
			return Err(Error::from_kind(ErrorKind::WaitingOnLoader));
		}
		if self.pending_requests.contains(&req_id) {
			PRIORITY_REQUEST_ID.store(req_id, Ordering::SeqCst);
			return Err(Error::from_kind(ErrorKind::WaitingOnLoader));
		}
		self.send_request_for_file(path, req_id, RequestKind::Priority { display });
		// If the texture is not in the cache just throw our hands in the air
		// and tell the caller that we gotta wait for the loader to load this texture.
		Err(Error::from_kind(ErrorKind::WaitingOnLoader))
	}

	fn upload_to_texture(
		&mut self,
		display: &glium::Display,
		load_result: LoadResult,
	) -> Result<Option<AnimationFrameTexture>> {
		use std::collections::btree_map::Entry;
		match load_result {
			LoadResult::Start { req_id, metadata } => {
				let curr_mod_time = metadata.modified().ok();
				if let Some(cancelled) = self.pending_requests.cancelled(&req_id) {
					if cancelled {
						return Ok(None);
					}
				} else {
					return Ok(None);
				}
				match self.texture_cache.entry(req_id) {
					Entry::Vacant(entry) => {
						entry.insert(CachedTexture {
							_req_id: req_id,
							needs_update: false,
							fully_loaded: false,
							mod_time: curr_mod_time,
							failed: false,
							frames: Vec::new(),
						});
					}
					Entry::Occupied(mut entry) => {
						let mut overwrite = true;
						if let Some(curr_mod_time) = curr_mod_time {
							let cached = entry.get();
							if let Some(existing_mod_time) = cached.mod_time {
								if existing_mod_time == curr_mod_time {
									overwrite = false;
								}
							}
						}
						if overwrite {
							let old_size_estimate = get_anim_size_estimate(&entry.get().frames);
							self.remaining_capacity += old_size_estimate;
							let mut_entry = entry.get_mut();
							mut_entry.frames.clear();
							mut_entry.mod_time = curr_mod_time;
						}
					}
				}
				Ok(None)
			}
			LoadResult::Frame { req_id, image, delay_nano, orientation } => {
				if let Some(cancelled) = self.pending_requests.cancelled(&req_id) {
					if cancelled {
						return Ok(None);
					}
				} else {
					return Ok(None);
				}
				let size_estimate = get_image_size_estimate(image.width(), image.height());
				if let Some(entry) = self.texture_cache.get_mut(&req_id) {
					let anim_frame =
						AnimationFrameTexture::from_image(display, image, delay_nano, orientation)?;
					entry.frames.push(anim_frame.clone());
					self.remaining_capacity -= size_estimate;
					return Ok(Some(anim_frame));
				}
				Ok(None)
			}
			LoadResult::Done { req_id } => {
				if let Some(tex) = self.texture_cache.get_mut(&req_id) {
					tex.fully_loaded = true;
				}
				let _ = PRIORITY_REQUEST_ID.compare_exchange(
					req_id,
					NON_EXISTENT_REQUEST_ID,
					Ordering::SeqCst,
					Ordering::SeqCst,
				);
				self.pending_requests.set_finished(&req_id);
				Ok(None)
			}
			LoadResult::Failed { req_id } => {
				if let Some(tex) = self.texture_cache.get_mut(&req_id) {
					tex.fully_loaded = true;
					tex.failed = true;
				}
				let _ = PRIORITY_REQUEST_ID.compare_exchange(
					req_id,
					NON_EXISTENT_REQUEST_ID,
					Ordering::SeqCst,
					Ordering::SeqCst,
				);
				self.pending_requests.set_finished(&req_id);
				Err(errors::Error::from_kind(errors::ErrorKind::FailedToLoadImage(req_id)))
			}
		}
	}

	pub fn prefetch_neighbors(&mut self) {
		if let Some(mut index) = self.dir.curr_img_index() {
			// Send enough load requests so that the estimated total will just fill the cache
			let mut estimated_remaining_cap = self.remaining_capacity;

			while estimated_remaining_cap > self.curr_est_size {
				// Send a load request for the closest file not in the cache or outdated
				index += 1;
				if self.prefetch_at_index(index) {
					estimated_remaining_cap -= self.curr_est_size;
				} else {
					break;
				}
			}
		}
	}

	pub fn prefetch_at_index(&mut self, index: usize) -> bool {
		if self.remaining_capacity > self.curr_est_size {
			let params = if let Some(desc) = self.dir.image_by_index(index) {
				Some((desc.path.clone(), desc.request_id))
			} else {
				None
			};
			if let Some((path, req_id)) = params {
				return self.send_request_for_file(path, req_id, RequestKind::NonPriority);
			} else {
				return false;
			}
		}
		false
	}

	/// This is almost identical to `prefetch_at_index` but this function
	/// does not check the `remaining_capacity`.
	fn send_request_for_file(
		&mut self,
		file_path: PathBuf,
		req_id: u32,
		kind: RequestKind,
	) -> bool {
		if let RequestKind::Priority { display } = kind {
			if self.pending_requests.len() >= Self::MAX_PENDING_REQUESTS {
				if let Err(e) = self.process_prefetched(display) {
					eprintln!("Error while processing prefetched images:\n{}", e);
				}
			}
		}
		if self.pending_requests.len() >= Self::MAX_PENDING_REQUESTS {
			return false;
		}
		let mut cache_enty_invalid = false;
		if let Some(texture) = self.texture_cache.get_mut(&req_id) {
			if !texture.needs_update {
				return false;
			} else {
				texture.needs_update = false;
				if let Some(existing_mod_time) = texture.mod_time {
					let new_mod_time =
						fs::metadata(&file_path).ok().and_then(|m| m.modified().ok());
					if let Some(new_mod_time) = new_mod_time {
						if new_mod_time == existing_mod_time {
							return false;
						} else {
							cache_enty_invalid = true;
						}
					}
				}
			}
		}
		if cache_enty_invalid {
			self.texture_cache.remove(&req_id);
		}
		if kind.priority() {
			PRIORITY_REQUEST_ID.store(req_id, Ordering::SeqCst);
		}
		if self.pending_requests.contains(&req_id) {
			return false;
		}
		let request = LoadRequest { req_id, path: file_path };
		self.pending_requests.add_request(request.clone());
		self.loader.send_load_request(request);
		true
	}

	fn change_directory(&mut self, dir_path: &Path) -> Result<()> {
		if self.dir.path() == dir_path {
			return Ok(());
		}
		self.texture_cache.clear();
		self.remaining_capacity = self.total_capacity;

		// Cancel all pending load requests
		for (_, request) in self.pending_requests.iter_mut() {
			request.cancel();
		}

		self.dir.change_directory(dir_path)?;
		Ok(())
	}

	fn change_directory_with_filename(&mut self, dir_path: &Path, filename: &OsStr) -> Result<()> {
		self.dir
			.change_directory_with_filename(dir_path, filename)
			.map_err(|e| Error::from_kind(ErrorKind::Msg(format!("{}", e))))
	}

	// fn collect_directory(&mut self) -> Result<Vec<DirItem>> {
	// 	let start = std::time::Instant::now();
	// 	let mut dir_files: Vec<_> = fs::read_dir(&self.dir.path)?
	// 		.filter_map(|x| match x {
	// 			Ok(entry) => match entry.file_type() {
	// 				Ok(file_type) => {
	// 					if file_type.is_file() || file_type.is_symlink() {
	// 						if is_file_supported(entry.path().as_path()) {
	// 							self.current_req_id += 1;
	// 							Some(DirItem { dir_entry: entry, request_id: self.current_req_id })
	// 						} else {
	// 							None
	// 						}
	// 					} else {
	// 						None
	// 					}
	// 				}
	// 				Err(_) => None,
	// 			},
	// 			Err(_) => None,
	// 		})
	// 		.collect();

	// 	let total_time = start.elapsed();
	// 	println!("Collected directory in: {} ms", total_time.as_millis());
	// 	dir_files.sort_unstable_by(|a, b| {
	// 		lexical_sort::natural_lexical_cmp(
	// 			&a.dir_entry.file_name().to_string_lossy(),
	// 			&b.dir_entry.file_name().to_string_lossy(),
	// 		)
	// 	});

	// 	Ok(dir_files)
	// }
}

fn get_file_name_and_parent(path: &Path) -> Result<(OsString, PathBuf)> {
	let file_name = match path.file_name() {
		Some(f) => f.to_owned(),
		None => bail!("Could not get file name from path {:?}", path),
	};
	let parent = match path.parent() {
		Some(p) => {
			if p == Path::new("") {
				Path::new(".").canonicalize()?
			} else {
				p.canonicalize()?
			}
		}
		None => {
			let mut path = path.canonicalize()?;
			if !path.pop() {
				bail!("Could not get parent directory of {:?}", path);
			}
			path
		}
	};

	Ok((file_name, parent))
}<|MERGE_RESOLUTION|>--- conflicted
+++ resolved
@@ -8,22 +8,16 @@
 use std::sync::atomic::Ordering;
 use std::time::SystemTime;
 
-<<<<<<< HEAD
+use log::trace;
+
 use gelatin::{
 	glium::{
 		self,
-		texture::{MipmapsOption, RawImage2d},
+		texture::{MipmapsOption, RawImage2d, SrgbTexture2d},
 		CapabilitiesSource,
 	},
 	image,
 };
-=======
-use log::trace;
-
-use gelatin::glium;
->>>>>>> 8ec174c4
-
-use glium::texture::SrgbTexture2d;
 
 pub mod image_loader;
 use self::{directory::DirItem, image_loader::*};
