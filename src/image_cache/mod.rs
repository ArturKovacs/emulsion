--- conflicted
+++ resolved
@@ -352,13 +352,12 @@
 		self.try_getting_requested_image(display, &path, requested_frame_id)
 	}
 
-<<<<<<< HEAD
 	#[cfg(feature = "networking")]
 	pub fn load_url(
 		&mut self,
 		display: &glium::Display,
 		url: &str,
-	) -> Result<(Rc<SrgbTexture2d>, OsString)> {
+	) -> Result<(AnimationFrameTexture, OsString)> {
 		let client = reqwest::blocking::Client::builder()
 			.user_agent("emulsion")
 			.build()
@@ -385,7 +384,7 @@
 		}
 		self.remaining_capacity -= image_size_estimate;
 
-		let result_texture = Rc::new(texture_from_image(display, image)?);
+		let texture = Rc::new(texture_from_image(display, image)?);
 
 		let title = url.trim_start_matches("https://").trim_start_matches("http://");
 		let title = match title.find(|c| c == '?' || c == '#') {
@@ -393,18 +392,14 @@
 			None => title,
 		};
 
-		Ok((result_texture, OsString::from(title)))
-	}
-
-	pub fn load_next(&mut self, display: &glium::Display) -> Result<(Rc<SrgbTexture2d>, OsString)> {
-		self.load_jump(display, 1)
-=======
+		Ok((AnimationFrameTexture { texture, delay_nano: 0 }, OsString::from(title)))
+	}
+
 	pub fn load_next(
 		&mut self,
 		display: &glium::Display,
 	) -> Result<(AnimationFrameTexture, OsString)> {
 		self.load_jump(display, 1, 0)
->>>>>>> cae65e9a
 	}
 	pub fn load_prev(
 		&mut self,
