use serde_derive::{Deserialize, Serialize};
use std::collections::BTreeMap;
use std::fs;
use std::path::Path;
use std::time::{Duration, SystemTime, UNIX_EPOCH};

#[derive(Debug, PartialEq, Clone, Serialize, Deserialize)]
pub struct WindowSection {
	pub dark: bool,
	pub win_w: u32,
	pub win_h: u32,
	pub win_x: i32,
	pub win_y: i32,
}

impl Default for WindowSection {
	fn default() -> Self {
		Self { dark: false, win_w: 580, win_h: 558, win_x: 64, win_y: 64 }
	}
}

<<<<<<< HEAD
#[derive(Debug, Default, PartialEq, Clone, Serialize)]
pub struct Cache {
	pub window: WindowSection,
=======
#[derive(Debug, PartialEq, Clone, Serialize, Deserialize)]
pub struct UpdateSection {
	pub check_updates: bool,
	pub last_checked: u64,
}

impl Default for UpdateSection {
	fn default() -> Self {
		Self { check_updates: true, last_checked: 0 }
	}
}

impl UpdateSection {
	pub fn should_check(&self) -> bool {
		if !self.check_updates {
			false
		} else {
			let duration = SystemTime::now()
				.duration_since(UNIX_EPOCH + Duration::from_secs(self.last_checked))
				.unwrap_or_else(|_| Duration::from_secs(0));

			duration > Duration::from_secs(60 * 60 * 24) // 24 hours
		}
	}

	pub fn set_update_check_time(&mut self) {
		self.last_checked = SystemTime::now()
			.duration_since(UNIX_EPOCH)
			.unwrap_or_else(|_| Duration::from_secs(0))
			.as_secs();
	}
}

#[derive(Debug, Default, PartialEq, Clone, Serialize)]
pub struct Configuration {
	pub window: WindowSection,
	pub bindings: Option<BTreeMap<String, Vec<String>>>,
	pub updates: UpdateSection,
}

#[derive(Deserialize)]
pub struct IncompleteConfiguration {
	pub window: Option<WindowSection>,
	pub bindings: Option<BTreeMap<String, Vec<String>>>,
	pub updates: Option<UpdateSection>,
}

impl From<IncompleteConfiguration> for Configuration {
	fn from(cfg: IncompleteConfiguration) -> Self {
		Self {
			window: cfg.window.unwrap_or_default(),
			bindings: cfg.bindings,
			updates: cfg.updates.unwrap_or_default(),
		}
	}
>>>>>>> 2e66df2d
}

#[derive(Deserialize)]
struct IncompleteCache {
	pub window: Option<WindowSection>,
}

impl From<IncompleteCache> for Cache {
	fn from(cache: IncompleteCache) -> Self {
		Self { window: cache.window.unwrap_or_default() }
	}
}

impl Cache {
	pub fn load<P: AsRef<Path>>(file_path: P) -> Result<Cache, String> {
		let file_path = file_path.as_ref();
		let cfg_str = fs::read_to_string(file_path)
<<<<<<< HEAD
			.map_err(|_| format!("Could not read cache from {:?}", file_path))?;
		let result: IncompleteCache = toml::from_str(&cfg_str).map_err(|e| format!("{}", e))?;
=======
			.map_err(|_| format!("Could not read configuration from {:?}", file_path))?;
		let result: IncompleteConfiguration =
			toml::from_str(&cfg_str).map_err(|e| format!("{}", e))?;
>>>>>>> 2e66df2d
		//println!("Read config from file:\n{:#?}", result);
		Ok(result.into())
	}

	pub fn save<P: AsRef<Path>>(&self, file_path: P) -> Result<(), String> {
		let file_path = file_path.as_ref();
		let string = toml::to_string(self).map_err(|e| format!("{}", e))?;
		fs::write(file_path, string)
			.map_err(|_| format!("Could not write to cache file {:?}", file_path))?;
		Ok(())
	}
<<<<<<< HEAD
}

#[derive(Debug, Default, PartialEq, Clone, Serialize, Deserialize)]
pub struct Configuration {
	pub bindings: Option<BTreeMap<String, Vec<String>>>,
}

impl Configuration {
	pub fn load<P: AsRef<Path>>(file_path: P) -> Result<Configuration, String> {
		let file_path = file_path.as_ref();
		let cfg_str = fs::read_to_string(file_path)
			.map_err(|_| format!("Could not read config from {:?}", file_path))?;
		let result = toml::from_str(cfg_str.as_ref()).map_err(|e| format!("{}", e))?;
		//println!("Read config from file:\n{:#?}", result);
		Ok(result)
	}
=======
>>>>>>> 2e66df2d
}<|MERGE_RESOLUTION|>--- conflicted
+++ resolved
@@ -19,34 +19,35 @@
 	}
 }
 
-<<<<<<< HEAD
-#[derive(Debug, Default, PartialEq, Clone, Serialize)]
-pub struct Cache {
-	pub window: WindowSection,
-=======
 #[derive(Debug, PartialEq, Clone, Serialize, Deserialize)]
-pub struct UpdateSection {
+pub struct ConfigUpdateSection {
 	pub check_updates: bool,
+}
+
+impl Default for ConfigUpdateSection {
+	fn default() -> Self {
+		Self { check_updates: true }
+	}
+}
+
+#[derive(Debug, PartialEq, Clone, Serialize, Deserialize)]
+pub struct CacheUpdateSection {
 	pub last_checked: u64,
 }
 
-impl Default for UpdateSection {
+impl Default for CacheUpdateSection {
 	fn default() -> Self {
-		Self { check_updates: true, last_checked: 0 }
+		Self { last_checked: 0 }
 	}
 }
 
-impl UpdateSection {
-	pub fn should_check(&self) -> bool {
-		if !self.check_updates {
-			false
-		} else {
-			let duration = SystemTime::now()
-				.duration_since(UNIX_EPOCH + Duration::from_secs(self.last_checked))
-				.unwrap_or_else(|_| Duration::from_secs(0));
+impl CacheUpdateSection {
+	pub fn update_check_needed(&self) -> bool {
+		let duration = SystemTime::now()
+			.duration_since(UNIX_EPOCH + Duration::from_secs(self.last_checked))
+			.unwrap_or_else(|_| Duration::from_secs(0));
 
-			duration > Duration::from_secs(60 * 60 * 24) // 24 hours
-		}
+		duration > Duration::from_secs(60 * 60 * 24) // 24 hours
 	}
 
 	pub fn set_update_check_time(&mut self) {
@@ -58,38 +59,23 @@
 }
 
 #[derive(Debug, Default, PartialEq, Clone, Serialize)]
-pub struct Configuration {
+pub struct Cache {
 	pub window: WindowSection,
-	pub bindings: Option<BTreeMap<String, Vec<String>>>,
-	pub updates: UpdateSection,
-}
-
-#[derive(Deserialize)]
-pub struct IncompleteConfiguration {
-	pub window: Option<WindowSection>,
-	pub bindings: Option<BTreeMap<String, Vec<String>>>,
-	pub updates: Option<UpdateSection>,
-}
-
-impl From<IncompleteConfiguration> for Configuration {
-	fn from(cfg: IncompleteConfiguration) -> Self {
-		Self {
-			window: cfg.window.unwrap_or_default(),
-			bindings: cfg.bindings,
-			updates: cfg.updates.unwrap_or_default(),
-		}
-	}
->>>>>>> 2e66df2d
+	pub updates: CacheUpdateSection,
 }
 
 #[derive(Deserialize)]
 struct IncompleteCache {
 	pub window: Option<WindowSection>,
+	pub updates: Option<CacheUpdateSection>,
 }
 
 impl From<IncompleteCache> for Cache {
 	fn from(cache: IncompleteCache) -> Self {
-		Self { window: cache.window.unwrap_or_default() }
+		Self {
+			window: cache.window.unwrap_or_default(),
+			updates: cache.updates.unwrap_or_default(),
+		}
 	}
 }
 
@@ -97,15 +83,9 @@
 	pub fn load<P: AsRef<Path>>(file_path: P) -> Result<Cache, String> {
 		let file_path = file_path.as_ref();
 		let cfg_str = fs::read_to_string(file_path)
-<<<<<<< HEAD
 			.map_err(|_| format!("Could not read cache from {:?}", file_path))?;
 		let result: IncompleteCache = toml::from_str(&cfg_str).map_err(|e| format!("{}", e))?;
-=======
-			.map_err(|_| format!("Could not read configuration from {:?}", file_path))?;
-		let result: IncompleteConfiguration =
-			toml::from_str(&cfg_str).map_err(|e| format!("{}", e))?;
->>>>>>> 2e66df2d
-		//println!("Read config from file:\n{:#?}", result);
+		//println!("Read cache from file:\n{:#?}", result);
 		Ok(result.into())
 	}
 
@@ -116,12 +96,12 @@
 			.map_err(|_| format!("Could not write to cache file {:?}", file_path))?;
 		Ok(())
 	}
-<<<<<<< HEAD
 }
 
 #[derive(Debug, Default, PartialEq, Clone, Serialize, Deserialize)]
 pub struct Configuration {
 	pub bindings: Option<BTreeMap<String, Vec<String>>>,
+	pub updates: Option<ConfigUpdateSection>,
 }
 
 impl Configuration {
@@ -133,6 +113,4 @@
 		//println!("Read config from file:\n{:#?}", result);
 		Ok(result)
 	}
-=======
->>>>>>> 2e66df2d
 }