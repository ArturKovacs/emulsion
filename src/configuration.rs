use std::collections::BTreeMap;
use std::fs;
use std::path::Path;
use std::time::{Duration, SystemTime, UNIX_EPOCH};

<<<<<<< HEAD
#[derive(Debug, Copy, Clone, PartialEq)]
pub enum Theme {
	Light,
	Dark,
}

impl Theme {
	pub fn switch_theme(self) -> Self {
		match self {
			Theme::Dark => Theme::Light,
			Theme::Light => Theme::Dark,
		}
	}
}
=======
use serde::{Deserialize, Serialize};
>>>>>>> 3ece750f

#[derive(Debug, PartialEq, Clone, Serialize, Deserialize)]
pub struct WindowSection {
	pub dark: bool,
	pub win_w: u32,
	pub win_h: u32,
	pub win_x: i32,
	pub win_y: i32,
}

impl Default for WindowSection {
	fn default() -> Self {
		Self { dark: false, win_w: 580, win_h: 558, win_x: 64, win_y: 64 }
	}
}

#[derive(Debug, PartialEq, Clone, Serialize, Deserialize)]
pub struct ConfigUpdateSection {
	pub check_updates: bool,
}

impl Default for ConfigUpdateSection {
	fn default() -> Self {
		Self { check_updates: true }
	}
}

#[derive(Debug, PartialEq, Clone, Serialize, Deserialize)]
pub struct CacheUpdateSection {
	pub last_checked: u64,
}

impl Default for CacheUpdateSection {
	fn default() -> Self {
		Self { last_checked: 0 }
	}
}

impl CacheUpdateSection {
	pub fn update_check_needed(&self) -> bool {
		let duration = SystemTime::now()
			.duration_since(UNIX_EPOCH + Duration::from_secs(self.last_checked))
			.unwrap_or_else(|_| Duration::from_secs(0));

		duration > Duration::from_secs(60 * 60 * 24) // 24 hours
	}

	pub fn set_update_check_time(&mut self) {
		self.last_checked = SystemTime::now()
			.duration_since(UNIX_EPOCH)
			.unwrap_or_else(|_| Duration::from_secs(0))
			.as_secs();
	}
}

#[derive(Debug, Default, PartialEq, Clone, Serialize)]
pub struct Cache {
	pub window: WindowSection,
	pub updates: CacheUpdateSection,
}

impl Cache {
	pub fn theme(&self) -> Theme {
		match self.window.dark {
			true => Theme::Dark,
			false => Theme::Light,
		}
	}

	pub fn set_theme(&mut self, theme: Theme) {
		self.window.dark = theme == Theme::Dark;
	}
}

#[derive(Deserialize)]
struct IncompleteCache {
	pub window: Option<WindowSection>,
	pub updates: Option<CacheUpdateSection>,
}

impl From<IncompleteCache> for Cache {
	fn from(cache: IncompleteCache) -> Self {
		Self {
			window: cache.window.unwrap_or_default(),
			updates: cache.updates.unwrap_or_default(),
		}
	}
}

impl Cache {
	pub fn load<P: AsRef<Path>>(file_path: P) -> Result<Cache, String> {
		let file_path = file_path.as_ref();
		let cfg_str = fs::read_to_string(file_path)
			.map_err(|_| format!("Could not read cache from {:?}", file_path))?;
		let result: IncompleteCache = toml::from_str(&cfg_str).map_err(|e| format!("{}", e))?;
		//println!("Read cache from file:\n{:#?}", result);
		Ok(result.into())
	}

	pub fn save<P: AsRef<Path>>(&self, file_path: P) -> Result<(), String> {
		let file_path = file_path.as_ref();
		let string = toml::to_string(self).map_err(|e| format!("{}", e))?;
		fs::write(file_path, string)
			.map_err(|_| format!("Could not write to cache file {:?}", file_path))?;
		Ok(())
	}
}

#[derive(Debug, Default, PartialEq, Clone, Serialize, Deserialize)]
pub struct Configuration {
	pub bindings: Option<BTreeMap<String, Vec<String>>>,
	pub updates: Option<ConfigUpdateSection>,
}

impl Configuration {
	pub fn load<P: AsRef<Path>>(file_path: P) -> Result<Configuration, String> {
		let file_path = file_path.as_ref();
		let cfg_str = fs::read_to_string(file_path)
			.map_err(|_| format!("Could not read config from {:?}", file_path))?;
		let result = toml::from_str(cfg_str.as_ref()).map_err(|e| format!("{}", e))?;
		//println!("Read config from file:\n{:#?}", result);
		Ok(result)
	}
}<|MERGE_RESOLUTION|>--- conflicted
+++ resolved
@@ -3,7 +3,8 @@
 use std::path::Path;
 use std::time::{Duration, SystemTime, UNIX_EPOCH};
 
-<<<<<<< HEAD
+use serde::{Deserialize, Serialize};
+
 #[derive(Debug, Copy, Clone, PartialEq)]
 pub enum Theme {
 	Light,
@@ -18,9 +19,6 @@
 		}
 	}
 }
-=======
-use serde::{Deserialize, Serialize};
->>>>>>> 3ece750f
 
 #[derive(Debug, PartialEq, Clone, Serialize, Deserialize)]
 pub struct WindowSection {
