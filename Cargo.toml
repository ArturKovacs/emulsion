[package]
name = "emulsion"
version = "2.0.0"
description = "A fast and minimalistic image viewer"
repository = "https://github.com/ArturKovacs/emulsion"
authors = ["Artur Barnabas <kovacs.artur.barnabas@gmail.com>"]
license = "MIT"
readme = "README.md"
edition = "2018"
build = "build.rs"

[workspace]
members = [
    "subcrates/gelatin",
]

[features]
default = []
networking = ["ureq", "serde_json"]

[package.metadata.bundle]
name = "Emulsion"
identifier = "io.github.arturkovacs.emulsion"
icon = ["resource_dev/emulsion.png"]
resources = ["LICENSE.txt"]
short_description = "A lightweight and minimalistic image viewer"
copyright = "Copyright (c) 2020 The Emulsion Contributors"

[target.'cfg(windows)'.build-dependencies]
winres = "0.1"

[dependencies]
<<<<<<< HEAD
gelatin = { path = "./subcrates/gelatin" }
#gelatin = "0.3"
reqwest = { version = "0.10", features = ["json", "blocking"], optional = true }
=======
#gelatin = { path = "./subcrates/gelatin" }
gelatin = "0.3"
ureq = { version = "0.12", features = ["json"], optional = true }
>>>>>>> 6e1cc9bf
lazy_static = "1.4.0"
directories = "2.0.2"
open = "1.4.0"
sys-info = "=0.5.8"
error-chain = "0.12"
backtrace = "0.3"
serde = { version = "1.0", features = ["derive"] }
serde_json = { version = "1.0", optional = true }
toml = "0.5"
rand = "0.7"
alphanumeric-sort = "1.0"
trash = "1.0"<|MERGE_RESOLUTION|>--- conflicted
+++ resolved
@@ -30,15 +30,9 @@
 winres = "0.1"
 
 [dependencies]
-<<<<<<< HEAD
-gelatin = { path = "./subcrates/gelatin" }
-#gelatin = "0.3"
-reqwest = { version = "0.10", features = ["json", "blocking"], optional = true }
-=======
 #gelatin = { path = "./subcrates/gelatin" }
 gelatin = "0.3"
 ureq = { version = "0.12", features = ["json"], optional = true }
->>>>>>> 6e1cc9bf
 lazy_static = "1.4.0"
 directories = "2.0.2"
 open = "1.4.0"
